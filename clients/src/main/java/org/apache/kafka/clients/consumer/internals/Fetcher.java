--- conflicted
+++ resolved
@@ -1237,11 +1237,7 @@
         
         private FetchManagerMetrics(Metrics metrics, FetcherMetricsRegistry metricsRegistry) {
             this.metrics = metrics;
-<<<<<<< HEAD
             this.metricsRegistry = metricsRegistry;
-=======
-            this.metricGrpName = metricGrpPrefix + METRIC_GROUP_SUFFIX;
->>>>>>> 7892b4e6
 
             this.bytesFetched = metrics.sensor("bytes-fetched");
             this.bytesFetched.add(metrics.metricInstance(metricsRegistry.fetchSizeAvg), new Avg());
@@ -1258,18 +1254,7 @@
             this.fetchLatency.add(metrics.metricInstance(metricsRegistry.fetchRequestRate), new Rate(new Count()));
 
             this.recordsFetchLag = metrics.sensor("records-lag");
-<<<<<<< HEAD
             this.recordsFetchLag.add(metrics.metricInstance(metricsRegistry.recordsLagMax), new Max());
-
-            this.fetchThrottleTimeSensor = metrics.sensor("fetch-throttle-time");
-            this.fetchThrottleTimeSensor.add(metrics.metricInstance(metricsRegistry.fetchThrottleTimeAvg), new Avg());
-
-            this.fetchThrottleTimeSensor.add(metrics.metricInstance(metricsRegistry.fetchThrottleTimeMax), new Max());
-=======
-            this.recordsFetchLag.add(metrics.metricName("records-lag-max",
-                this.metricGrpName,
-                "The maximum lag in terms of number of records for any partition in this window"), new Max());
->>>>>>> 7892b4e6
         }
 
         private void recordTopicFetchMetrics(String topic, int bytes, int records) {
