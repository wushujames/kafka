/*
 * Licensed to the Apache Software Foundation (ASF) under one or more
 * contributor license agreements. See the NOTICE file distributed with
 * this work for additional information regarding copyright ownership.
 * The ASF licenses this file to You under the Apache License, Version 2.0
 * (the "License"); you may not use this file except in compliance with
 * the License. You may obtain a copy of the License at
 *
 *    http://www.apache.org/licenses/LICENSE-2.0
 *
 * Unless required by applicable law or agreed to in writing, software
 * distributed under the License is distributed on an "AS IS" BASIS,
 * WITHOUT WARRANTIES OR CONDITIONS OF ANY KIND, either express or implied.
 * See the License for the specific language governing permissions and
 * limitations under the License.
 */
package org.apache.kafka.clients.producer.internals;

import org.apache.kafka.clients.ApiVersions;
import org.apache.kafka.clients.ClientRequest;
import org.apache.kafka.clients.Metadata;
import org.apache.kafka.clients.MockClient;
import org.apache.kafka.clients.NetworkClient;
import org.apache.kafka.clients.NodeApiVersions;
import org.apache.kafka.clients.producer.Callback;
import org.apache.kafka.clients.producer.RecordMetadata;
import org.apache.kafka.common.Cluster;
import org.apache.kafka.common.MetricName;
import org.apache.kafka.common.Node;
import org.apache.kafka.common.TopicPartition;
import org.apache.kafka.common.errors.ClusterAuthorizationException;
import org.apache.kafka.common.errors.TimeoutException;
import org.apache.kafka.common.errors.UnsupportedForMessageFormatException;
import org.apache.kafka.common.errors.UnsupportedVersionException;
import org.apache.kafka.common.internals.ClusterResourceListeners;
import org.apache.kafka.common.metrics.KafkaMetric;
import org.apache.kafka.common.metrics.MetricConfig;
import org.apache.kafka.common.metrics.Metrics;
import org.apache.kafka.common.metrics.Sensor;
import org.apache.kafka.common.network.NetworkReceive;
import org.apache.kafka.common.protocol.ApiKeys;
import org.apache.kafka.common.protocol.Errors;
import org.apache.kafka.common.record.CompressionRatioEstimator;
import org.apache.kafka.common.record.CompressionType;
import org.apache.kafka.common.record.MemoryRecords;
import org.apache.kafka.common.record.MutableRecordBatch;
import org.apache.kafka.common.record.Record;
import org.apache.kafka.common.record.RecordBatch;
import org.apache.kafka.common.requests.AbstractRequest;
import org.apache.kafka.common.requests.AddPartitionsToTxnResponse;
import org.apache.kafka.common.requests.ApiVersionsResponse;
import org.apache.kafka.common.requests.FindCoordinatorResponse;
import org.apache.kafka.common.requests.InitProducerIdRequest;
import org.apache.kafka.common.requests.InitProducerIdResponse;
import org.apache.kafka.common.requests.ProduceRequest;
import org.apache.kafka.common.requests.ProduceResponse;
import org.apache.kafka.common.requests.ResponseHeader;
import org.apache.kafka.common.utils.LogContext;
import org.apache.kafka.common.utils.MockTime;
import org.apache.kafka.test.DelayedReceive;
import org.apache.kafka.test.MockSelector;
import org.apache.kafka.test.TestUtils;
import org.junit.After;
import org.junit.Before;
import org.junit.Test;

import java.nio.ByteBuffer;
import java.util.Collections;
import java.util.HashMap;
import java.util.Iterator;
import java.util.LinkedHashMap;
import java.util.List;
import java.util.Map;
import java.util.concurrent.ExecutionException;
import java.util.concurrent.Future;
import java.util.concurrent.atomic.AtomicInteger;
import java.util.concurrent.atomic.AtomicReference;

import static org.junit.Assert.assertEquals;
import static org.junit.Assert.assertFalse;
import static org.junit.Assert.assertNull;
import static org.junit.Assert.assertTrue;
import static org.junit.Assert.fail;

public class SenderTest {

    private static final int MAX_REQUEST_SIZE = 1024 * 1024;
    private static final short ACKS_ALL = -1;
    private static final int MAX_RETRIES = 0;
    private static final String CLIENT_ID = "clientId";
    private static final double EPS = 0.0001;
    private static final int MAX_BLOCK_TIMEOUT = 1000;
    private static final int REQUEST_TIMEOUT = 1000;

    private TopicPartition tp0 = new TopicPartition("test", 0);
    private TopicPartition tp1 = new TopicPartition("test", 1);
    private MockTime time = new MockTime();
    private MockClient client = new MockClient(time);
    private int batchSize = 16 * 1024;
    private Metadata metadata = new Metadata(0, Long.MAX_VALUE, true, true, new ClusterResourceListeners());
    private ApiVersions apiVersions = new ApiVersions();
    private Cluster cluster = TestUtils.singletonCluster("test", 2);
    private Metrics metrics = null;
    private RecordAccumulator accumulator = null;
    private Sender sender = null;
<<<<<<< HEAD
    private SenderMetricsRegistry senderMetricsRegistry = null;
=======
    private final LogContext loggerFactory = new LogContext();
>>>>>>> bc999989

    @Before
    public void setup() {
        client.setNode(cluster.nodes().get(0));
        setupWithTransactionState(null);
    }

    @After
    public void tearDown() {
        this.metrics.close();
    }

    @Test
    public void testSimple() throws Exception {
        long offset = 0;
        Future<RecordMetadata> future = accumulator.append(tp0, 0L, "key".getBytes(), "value".getBytes(), null, null, MAX_BLOCK_TIMEOUT).future;
        sender.run(time.milliseconds()); // connect
        sender.run(time.milliseconds()); // send produce request
        assertEquals("We should have a single produce request in flight.", 1, client.inFlightRequestCount());
        assertTrue(client.hasInFlightRequests());
        client.respond(produceResponse(tp0, offset, Errors.NONE, 0));
        sender.run(time.milliseconds());
        assertEquals("All requests completed.", 0, client.inFlightRequestCount());
        assertFalse(client.hasInFlightRequests());
        sender.run(time.milliseconds());
        assertTrue("Request should be completed", future.isDone());
        assertEquals(offset, future.get().offset());
    }

    @Test
    public void testMessageFormatDownConversion() throws Exception {
        // this test case verifies the behavior when the version of the produce request supported by the
        // broker changes after the record set is created

        long offset = 0;

        // start off support produce request v3
        apiVersions.update("0", NodeApiVersions.create());

        Future<RecordMetadata> future = accumulator.append(tp0, 0L, "key".getBytes(), "value".getBytes(),
                null, null, MAX_BLOCK_TIMEOUT).future;

        // now the partition leader supports only v2
        apiVersions.update("0", NodeApiVersions.create(Collections.singleton(
                new ApiVersionsResponse.ApiVersion(ApiKeys.PRODUCE.id, (short) 0, (short) 2))));

        client.prepareResponse(new MockClient.RequestMatcher() {
            @Override
            public boolean matches(AbstractRequest body) {
                ProduceRequest request = (ProduceRequest) body;
                if (request.version() != 2)
                    return false;

                MemoryRecords records = request.partitionRecordsOrFail().get(tp0);
                return records != null &&
                        records.sizeInBytes() > 0 &&
                        records.hasMatchingMagic(RecordBatch.MAGIC_VALUE_V1);
            }
        }, produceResponse(tp0, offset, Errors.NONE, 0));

        sender.run(time.milliseconds()); // connect
        sender.run(time.milliseconds()); // send produce request

        assertTrue("Request should be completed", future.isDone());
        assertEquals(offset, future.get().offset());
    }

    @Test
    public void testDownConversionForMismatchedMagicValues() throws Exception {
        // it can happen that we construct a record set with mismatching magic values (perhaps
        // because the partition leader changed after the record set was initially constructed)
        // in this case, we down-convert record sets with newer magic values to match the oldest
        // created record set

        long offset = 0;

        // start off support produce request v3
        apiVersions.update("0", NodeApiVersions.create());

        Future<RecordMetadata> future1 = accumulator.append(tp0, 0L, "key".getBytes(), "value".getBytes(),
                null, null, MAX_BLOCK_TIMEOUT).future;

        // now the partition leader supports only v2
        apiVersions.update("0", NodeApiVersions.create(Collections.singleton(
                new ApiVersionsResponse.ApiVersion(ApiKeys.PRODUCE.id, (short) 0, (short) 2))));

        Future<RecordMetadata> future2 = accumulator.append(tp1, 0L, "key".getBytes(), "value".getBytes(),
                null, null, MAX_BLOCK_TIMEOUT).future;

        // start off support produce request v3
        apiVersions.update("0", NodeApiVersions.create());

        ProduceResponse.PartitionResponse resp = new ProduceResponse.PartitionResponse(Errors.NONE, offset, RecordBatch.NO_TIMESTAMP);
        Map<TopicPartition, ProduceResponse.PartitionResponse> partResp = new HashMap<>();
        partResp.put(tp0, resp);
        partResp.put(tp1, resp);
        ProduceResponse produceResponse = new ProduceResponse(partResp, 0);

        client.prepareResponse(new MockClient.RequestMatcher() {
            @Override
            public boolean matches(AbstractRequest body) {
                ProduceRequest request = (ProduceRequest) body;
                if (request.version() != 2)
                    return false;

                Map<TopicPartition, MemoryRecords> recordsMap = request.partitionRecordsOrFail();
                if (recordsMap.size() != 2)
                    return false;

                for (MemoryRecords records : recordsMap.values()) {
                    if (records == null || records.sizeInBytes() == 0 || !records.hasMatchingMagic(RecordBatch.MAGIC_VALUE_V1))
                        return false;
                }
                return true;
            }
        }, produceResponse);

        sender.run(time.milliseconds()); // connect
        sender.run(time.milliseconds()); // send produce request

        assertTrue("Request should be completed", future1.isDone());
        assertTrue("Request should be completed", future2.isDone());
    }

    /*
     * Send multiple requests. Verify that the client side quota metrics have the right values
     */
    @Test
    public void testQuotaMetrics() throws Exception {
        MockSelector selector = new MockSelector(time);
        Sensor throttleTimeSensor = Sender.throttleTimeSensor(metrics, this.senderMetricsRegistry);
        Cluster cluster = TestUtils.singletonCluster("test", 1);
        Node node = cluster.nodes().get(0);
        NetworkClient client = new NetworkClient(selector, metadata, "mock", Integer.MAX_VALUE,
                1000, 1000, 64 * 1024, 64 * 1024, 1000,
                time, true, new ApiVersions(), throttleTimeSensor);

        short apiVersionsResponseVersion = ApiKeys.API_VERSIONS.latestVersion();
        ByteBuffer buffer = ApiVersionsResponse.createApiVersionsResponse(400, RecordBatch.CURRENT_MAGIC_VALUE).serialize(apiVersionsResponseVersion, new ResponseHeader(0));
        selector.delayedReceive(new DelayedReceive(node.idString(), new NetworkReceive(node.idString(), buffer)));
        while (!client.ready(node, time.milliseconds()))
            client.poll(1, time.milliseconds());
        selector.clear();

        for (int i = 1; i <= 3; i++) {
            int throttleTimeMs = 100 * i;
            ProduceRequest.Builder builder = new ProduceRequest.Builder(RecordBatch.CURRENT_MAGIC_VALUE, (short) 1, 1000,
                            Collections.<TopicPartition, MemoryRecords>emptyMap());
            ClientRequest request = client.newClientRequest(node.idString(), builder, time.milliseconds(), true, null);
            client.send(request, time.milliseconds());
            client.poll(1, time.milliseconds());
            ProduceResponse response = produceResponse(tp0, i, Errors.NONE, throttleTimeMs);
            buffer = response.serialize(ApiKeys.PRODUCE.latestVersion(), new ResponseHeader(request.correlationId()));
            selector.completeReceive(new NetworkReceive(node.idString(), buffer));
            client.poll(1, time.milliseconds());
            selector.clear();
        }
        Map<MetricName, KafkaMetric> allMetrics = metrics.metrics();
        KafkaMetric avgMetric = allMetrics.get(metrics.metricInstance(this.senderMetricsRegistry.produceThrottleTimeAvg));
        KafkaMetric maxMetric = allMetrics.get(metrics.metricInstance(this.senderMetricsRegistry.produceThrottleTimeMax));
        // Throttle times are ApiVersions=400, Produce=(100, 200, 300)
        assertEquals(250, avgMetric.value(), EPS);
        assertEquals(400, maxMetric.value(), EPS);
        client.close();
    }

    @Test
    public void testRetries() throws Exception {
        // create a sender with retries = 1
        int maxRetries = 1;
        Metrics m = new Metrics();
        try {
<<<<<<< HEAD
            Sender sender = new Sender(client, metadata, this.accumulator, false, MAX_REQUEST_SIZE, ACKS_ALL,
                    maxRetries, m, new SenderMetricsRegistry(), time, REQUEST_TIMEOUT, 50, null, apiVersions);
=======
            Sender sender = new Sender(loggerFactory, client, metadata, this.accumulator, false, MAX_REQUEST_SIZE, ACKS_ALL,
                    maxRetries, m, time, REQUEST_TIMEOUT, 50, null, apiVersions);
>>>>>>> bc999989
            // do a successful retry
            Future<RecordMetadata> future = accumulator.append(tp0, 0L, "key".getBytes(), "value".getBytes(), null, null, MAX_BLOCK_TIMEOUT).future;
            sender.run(time.milliseconds()); // connect
            sender.run(time.milliseconds()); // send produce request
            String id = client.requests().peek().destination();
            Node node = new Node(Integer.parseInt(id), "localhost", 0);
            assertEquals(1, client.inFlightRequestCount());
            assertTrue(client.hasInFlightRequests());
            assertTrue("Client ready status should be true", client.isReady(node, 0L));
            client.disconnect(id);
            assertEquals(0, client.inFlightRequestCount());
            assertFalse(client.hasInFlightRequests());
            assertFalse("Client ready status should be false", client.isReady(node, 0L));
            sender.run(time.milliseconds()); // receive error
            sender.run(time.milliseconds()); // reconnect
            sender.run(time.milliseconds()); // resend
            assertEquals(1, client.inFlightRequestCount());
            assertTrue(client.hasInFlightRequests());
            long offset = 0;
            client.respond(produceResponse(tp0, offset, Errors.NONE, 0));
            sender.run(time.milliseconds());
            assertTrue("Request should have retried and completed", future.isDone());
            assertEquals(offset, future.get().offset());

            // do an unsuccessful retry
            future = accumulator.append(tp0, 0L, "key".getBytes(), "value".getBytes(), null, null, MAX_BLOCK_TIMEOUT).future;
            sender.run(time.milliseconds()); // send produce request
            for (int i = 0; i < maxRetries + 1; i++) {
                client.disconnect(client.requests().peek().destination());
                sender.run(time.milliseconds()); // receive error
                sender.run(time.milliseconds()); // reconnect
                sender.run(time.milliseconds()); // resend
            }
            sender.run(time.milliseconds());
            completedWithError(future, Errors.NETWORK_EXCEPTION);
        } finally {
            m.close();
        }
    }

    @Test
    public void testSendInOrder() throws Exception {
        int maxRetries = 1;
        Metrics m = new Metrics();
        try {
<<<<<<< HEAD
            Sender sender = new Sender(client, metadata, this.accumulator, true, MAX_REQUEST_SIZE, ACKS_ALL, maxRetries,
                    m, new SenderMetricsRegistry(), time, REQUEST_TIMEOUT, 50, null, apiVersions);
=======
            Sender sender = new Sender(loggerFactory, client, metadata, this.accumulator, true, MAX_REQUEST_SIZE, ACKS_ALL, maxRetries,
                    m, time, REQUEST_TIMEOUT, 50, null, apiVersions);
>>>>>>> bc999989
            // Create a two broker cluster, with partition 0 on broker 0 and partition 1 on broker 1
            Cluster cluster1 = TestUtils.clusterWith(2, "test", 2);
            metadata.update(cluster1, Collections.<String>emptySet(), time.milliseconds());

            // Send the first message.
            TopicPartition tp2 = new TopicPartition("test", 1);
            accumulator.append(tp2, 0L, "key1".getBytes(), "value1".getBytes(), null, null, MAX_BLOCK_TIMEOUT);
            sender.run(time.milliseconds()); // connect
            sender.run(time.milliseconds()); // send produce request
            String id = client.requests().peek().destination();
            assertEquals(ApiKeys.PRODUCE, client.requests().peek().requestBuilder().apiKey());
            Node node = new Node(Integer.parseInt(id), "localhost", 0);
            assertEquals(1, client.inFlightRequestCount());
            assertTrue(client.hasInFlightRequests());
            assertTrue("Client ready status should be true", client.isReady(node, 0L));

            time.sleep(900);
            // Now send another message to tp2
            accumulator.append(tp2, 0L, "key2".getBytes(), "value2".getBytes(), null, null, MAX_BLOCK_TIMEOUT);

            // Update metadata before sender receives response from broker 0. Now partition 2 moves to broker 0
            Cluster cluster2 = TestUtils.singletonCluster("test", 2);
            metadata.update(cluster2, Collections.<String>emptySet(), time.milliseconds());
            // Sender should not send the second message to node 0.
            sender.run(time.milliseconds());
            assertEquals(1, client.inFlightRequestCount());
            assertTrue(client.hasInFlightRequests());
        } finally {
            m.close();
        }
    }

    @Test
    public void testAppendInExpiryCallback() throws InterruptedException {
        int messagesPerBatch = 10;
        final AtomicInteger expiryCallbackCount = new AtomicInteger(0);
        final AtomicReference<Exception> unexpectedException = new AtomicReference<>();
        final byte[] key = "key".getBytes();
        final byte[] value = "value".getBytes();
        final long maxBlockTimeMs = 1000;
        Callback callback = new Callback() {
            @Override
            public void onCompletion(RecordMetadata metadata, Exception exception) {
                if (exception instanceof TimeoutException) {
                    expiryCallbackCount.incrementAndGet();
                    try {
                        accumulator.append(tp1, 0L, key, value, Record.EMPTY_HEADERS, null, maxBlockTimeMs);
                    } catch (InterruptedException e) {
                        throw new RuntimeException("Unexpected interruption", e);
                    }
                } else if (exception != null)
                    unexpectedException.compareAndSet(null, exception);
            }
        };

        for (int i = 0; i < messagesPerBatch; i++)
            accumulator.append(tp1, 0L, key, value, null, callback, maxBlockTimeMs);

        // Advance the clock to expire the first batch.
        time.sleep(10000);
        // Disconnect the target node for the pending produce request. This will ensure that sender will try to
        // expire the batch.
        Node clusterNode = this.cluster.nodes().get(0);
        client.disconnect(clusterNode.idString());
        client.blackout(clusterNode, 100);

        sender.run(time.milliseconds());  // We should try to flush the batch, but we expire it instead without sending anything.

        assertEquals("Callbacks not invoked for expiry", messagesPerBatch, expiryCallbackCount.get());
        assertNull("Unexpected exception", unexpectedException.get());
        // Make sure that the reconds were appended back to the batch.
        assertTrue(accumulator.batches().containsKey(tp1));
        assertEquals(1, accumulator.batches().get(tp1).size());
        assertEquals(messagesPerBatch, accumulator.batches().get(tp1).peekFirst().recordCount);
    }

    /**
     * Tests that topics are added to the metadata list when messages are available to send
     * and expired if not used during a metadata refresh interval.
     */
    @Test
    public void testMetadataTopicExpiry() throws Exception {
        long offset = 0;
        metadata.update(Cluster.empty(), Collections.<String>emptySet(), time.milliseconds());

        Future<RecordMetadata> future = accumulator.append(tp0, time.milliseconds(), "key".getBytes(), "value".getBytes(), null, null, MAX_BLOCK_TIMEOUT).future;
        sender.run(time.milliseconds());
        assertTrue("Topic not added to metadata", metadata.containsTopic(tp0.topic()));
        metadata.update(cluster, Collections.<String>emptySet(), time.milliseconds());
        sender.run(time.milliseconds());  // send produce request
        client.respond(produceResponse(tp0, offset++, Errors.NONE, 0));
        sender.run(time.milliseconds());
        assertEquals("Request completed.", 0, client.inFlightRequestCount());
        assertFalse(client.hasInFlightRequests());
        sender.run(time.milliseconds());
        assertTrue("Request should be completed", future.isDone());

        assertTrue("Topic not retained in metadata list", metadata.containsTopic(tp0.topic()));
        time.sleep(Metadata.TOPIC_EXPIRY_MS);
        metadata.update(Cluster.empty(), Collections.<String>emptySet(), time.milliseconds());
        assertFalse("Unused topic has not been expired", metadata.containsTopic(tp0.topic()));
        future = accumulator.append(tp0, time.milliseconds(), "key".getBytes(), "value".getBytes(), null, null, MAX_BLOCK_TIMEOUT).future;
        sender.run(time.milliseconds());
        assertTrue("Topic not added to metadata", metadata.containsTopic(tp0.topic()));
        metadata.update(cluster, Collections.<String>emptySet(), time.milliseconds());
        sender.run(time.milliseconds());  // send produce request
        client.respond(produceResponse(tp0, offset++, Errors.NONE, 0));
        sender.run(time.milliseconds());
        assertEquals("Request completed.", 0, client.inFlightRequestCount());
        assertFalse(client.hasInFlightRequests());
        sender.run(time.milliseconds());
        assertTrue("Request should be completed", future.isDone());
    }

    @Test
    public void testInitProducerIdRequest() throws Exception {
        final long producerId = 343434L;
        TransactionManager transactionManager = new TransactionManager();
        setupWithTransactionState(transactionManager);
        client.setNode(new Node(1, "localhost", 33343));
        prepareAndReceiveInitProducerId(producerId, Errors.NONE);
        assertTrue(transactionManager.hasProducerId());
        assertEquals(producerId, transactionManager.producerIdAndEpoch().producerId);
        assertEquals((short) 0, transactionManager.producerIdAndEpoch().epoch);
    }

    @Test
    public void testClusterAuthorizationExceptionInInitProducerIdRequest() throws Exception {
        final long producerId = 343434L;
        TransactionManager transactionManager = new TransactionManager();
        setupWithTransactionState(transactionManager);
        client.setNode(new Node(1, "localhost", 33343));
        prepareAndReceiveInitProducerId(producerId, Errors.CLUSTER_AUTHORIZATION_FAILED);
        assertFalse(transactionManager.hasProducerId());
        assertTrue(transactionManager.hasError());
        assertTrue(transactionManager.lastError() instanceof ClusterAuthorizationException);

        // cluster authorization is a fatal error for the producer
        assertSendFailure(ClusterAuthorizationException.class);
    }

    @Test
    public void testClusterAuthorizationExceptionInProduceRequest() throws Exception {
        final long producerId = 343434L;
        TransactionManager transactionManager = new TransactionManager();
        setupWithTransactionState(transactionManager);

        client.setNode(new Node(1, "localhost", 33343));
        prepareAndReceiveInitProducerId(producerId, Errors.NONE);
        assertTrue(transactionManager.hasProducerId());

        // cluster authorization is a fatal error for the producer
        Future<RecordMetadata> future = accumulator.append(tp0, time.milliseconds(), "key".getBytes(), "value".getBytes(),
                null, null, MAX_BLOCK_TIMEOUT).future;
        client.prepareResponse(new MockClient.RequestMatcher() {
            @Override
            public boolean matches(AbstractRequest body) {
                return body instanceof ProduceRequest && ((ProduceRequest) body).isIdempotent();
            }
        }, produceResponse(tp0, -1, Errors.CLUSTER_AUTHORIZATION_FAILED, 0));

        sender.run(time.milliseconds());
        assertTrue(future.isDone());
        try {
            future.get();
            fail("Future should have raised ClusterAuthorizationException");
        } catch (ExecutionException e) {
            assertTrue(e.getCause() instanceof ClusterAuthorizationException);
        }

        // cluster authorization errors are fatal, so we should continue seeing it on future sends
        assertTrue(transactionManager.hasFatalError());
        assertSendFailure(ClusterAuthorizationException.class);
    }

    @Test
    public void testUnsupportedForMessageFormatInProduceRequest() throws Exception {
        final long producerId = 343434L;
        TransactionManager transactionManager = new TransactionManager();
        setupWithTransactionState(transactionManager);

        client.setNode(new Node(1, "localhost", 33343));
        prepareAndReceiveInitProducerId(producerId, Errors.NONE);
        assertTrue(transactionManager.hasProducerId());

        Future<RecordMetadata> future = accumulator.append(tp0, time.milliseconds(), "key".getBytes(), "value".getBytes(),
                null, null, MAX_BLOCK_TIMEOUT).future;
        client.prepareResponse(new MockClient.RequestMatcher() {
            @Override
            public boolean matches(AbstractRequest body) {
                return body instanceof ProduceRequest && ((ProduceRequest) body).isIdempotent();
            }
        }, produceResponse(tp0, -1, Errors.UNSUPPORTED_FOR_MESSAGE_FORMAT, 0));

        sender.run(time.milliseconds());
        assertTrue(future.isDone());
        try {
            future.get();
            fail("Future should have raised UnsupportedForMessageFormat");
        } catch (ExecutionException e) {
            assertTrue(e.getCause() instanceof UnsupportedForMessageFormatException);
        }

        // unsupported for message format is not a fatal error
        assertFalse(transactionManager.hasError());
    }

    @Test
    public void testUnsupportedVersionInProduceRequest() throws Exception {
        final long producerId = 343434L;
        TransactionManager transactionManager = new TransactionManager();
        setupWithTransactionState(transactionManager);

        client.setNode(new Node(1, "localhost", 33343));
        prepareAndReceiveInitProducerId(producerId, Errors.NONE);
        assertTrue(transactionManager.hasProducerId());

        Future<RecordMetadata> future = accumulator.append(tp0, time.milliseconds(), "key".getBytes(), "value".getBytes(),
                null, null, MAX_BLOCK_TIMEOUT).future;
        client.prepareUnsupportedVersionResponse(new MockClient.RequestMatcher() {
            @Override
            public boolean matches(AbstractRequest body) {
                return body instanceof ProduceRequest && ((ProduceRequest) body).isIdempotent();
            }
        });

        sender.run(time.milliseconds());
        assertTrue(future.isDone());
        try {
            future.get();
            fail("Future should have raised UnsupportedVersionException");
        } catch (ExecutionException e) {
            assertTrue(e.getCause() instanceof UnsupportedVersionException);
        }

        // unsupported version errors are fatal, so we should continue seeing it on future sends
        assertTrue(transactionManager.hasFatalError());
        assertSendFailure(UnsupportedVersionException.class);
    }

    @Test
    public void testSequenceNumberIncrement() throws InterruptedException {
        final long producerId = 343434L;
        TransactionManager transactionManager = new TransactionManager();
        transactionManager.setProducerIdAndEpoch(new ProducerIdAndEpoch(producerId, (short) 0));
        setupWithTransactionState(transactionManager);
        client.setNode(new Node(1, "localhost", 33343));

        int maxRetries = 10;
        Metrics m = new Metrics();
<<<<<<< HEAD
        Sender sender = new Sender(client, metadata, this.accumulator, true, MAX_REQUEST_SIZE, ACKS_ALL, maxRetries,
                m, new SenderMetricsRegistry(), time, REQUEST_TIMEOUT, 50, transactionManager, apiVersions);
=======
        Sender sender = new Sender(loggerFactory, client, metadata, this.accumulator, true, MAX_REQUEST_SIZE, ACKS_ALL, maxRetries,
                m, time, REQUEST_TIMEOUT, 50, transactionManager, apiVersions);
>>>>>>> bc999989

        Future<RecordMetadata> responseFuture = accumulator.append(tp0, time.milliseconds(), "key".getBytes(), "value".getBytes(), null, null, MAX_BLOCK_TIMEOUT).future;
        client.prepareResponse(new MockClient.RequestMatcher() {
            @Override
            public boolean matches(AbstractRequest body) {
                if (body instanceof ProduceRequest) {
                    ProduceRequest request = (ProduceRequest) body;
                    MemoryRecords records = request.partitionRecordsOrFail().get(tp0);
                    Iterator<MutableRecordBatch> batchIterator = records.batches().iterator();
                    assertTrue(batchIterator.hasNext());
                    RecordBatch batch = batchIterator.next();
                    assertFalse(batchIterator.hasNext());
                    assertEquals(0, batch.baseSequence());
                    assertEquals(producerId, batch.producerId());
                    assertEquals(0, batch.producerEpoch());
                    return true;
                }
                return false;
            }
        }, produceResponse(tp0, 0, Errors.NONE, 0));

        sender.run(time.milliseconds());  // connect.
        sender.run(time.milliseconds());  // send.

        sender.run(time.milliseconds());  // receive response
        assertTrue(responseFuture.isDone());
        assertEquals((long) transactionManager.sequenceNumber(tp0), 1L);
    }

    @Test
    public void testAbortRetryWhenProducerIdChanges() throws InterruptedException {
        final long producerId = 343434L;
        TransactionManager transactionManager = new TransactionManager();
        transactionManager.setProducerIdAndEpoch(new ProducerIdAndEpoch(producerId, (short) 0));
        setupWithTransactionState(transactionManager);
        client.setNode(new Node(1, "localhost", 33343));

        int maxRetries = 10;
        Metrics m = new Metrics();
<<<<<<< HEAD
        SenderMetricsRegistry metricsRegistry = new SenderMetricsRegistry();
        Sender sender = new Sender(client, metadata, this.accumulator, true, MAX_REQUEST_SIZE, ACKS_ALL, maxRetries,
                m, metricsRegistry, time, REQUEST_TIMEOUT, 50, transactionManager, apiVersions);
=======
        Sender sender = new Sender(loggerFactory, client, metadata, this.accumulator, true, MAX_REQUEST_SIZE, ACKS_ALL, maxRetries,
                m, time, REQUEST_TIMEOUT, 50, transactionManager, apiVersions);
>>>>>>> bc999989

        Future<RecordMetadata> responseFuture = accumulator.append(tp0, time.milliseconds(), "key".getBytes(), "value".getBytes(), null, null, MAX_BLOCK_TIMEOUT).future;
        sender.run(time.milliseconds());  // connect.
        sender.run(time.milliseconds());  // send.
        String id = client.requests().peek().destination();
        Node node = new Node(Integer.valueOf(id), "localhost", 0);
        assertEquals(1, client.inFlightRequestCount());
        assertTrue("Client ready status should be true", client.isReady(node, 0L));
        client.disconnect(id);
        assertEquals(0, client.inFlightRequestCount());
        assertFalse("Client ready status should be false", client.isReady(node, 0L));

        transactionManager.setProducerIdAndEpoch(new ProducerIdAndEpoch(producerId + 1, (short) 0));
        sender.run(time.milliseconds()); // receive error
        sender.run(time.milliseconds()); // reconnect
        sender.run(time.milliseconds()); // nothing to do, since the pid has changed. We should check the metrics for errors.
        assertEquals("Expected requests to be aborted after pid change", 0, client.inFlightRequestCount());

        KafkaMetric recordErrors = m.metrics().get(m.metricInstance(metricsRegistry.recordErrorRate));
        assertTrue("Expected non-zero value for record send errors", recordErrors.value() > 0);

        assertTrue(responseFuture.isDone());
        assertEquals((long) transactionManager.sequenceNumber(tp0), 0L);
    }

    @Test
    public void testResetWhenOutOfOrderSequenceReceived() throws InterruptedException {
        final long producerId = 343434L;
        TransactionManager transactionManager = new TransactionManager();
        transactionManager.setProducerIdAndEpoch(new ProducerIdAndEpoch(producerId, (short) 0));
        setupWithTransactionState(transactionManager);
        client.setNode(new Node(1, "localhost", 33343));

        int maxRetries = 10;
        Metrics m = new Metrics();
<<<<<<< HEAD
        Sender sender = new Sender(client, metadata, this.accumulator, true, MAX_REQUEST_SIZE, ACKS_ALL, maxRetries,
                m, new SenderMetricsRegistry(), time, REQUEST_TIMEOUT, 50, transactionManager, apiVersions);
=======
        Sender sender = new Sender(loggerFactory, client, metadata, this.accumulator, true, MAX_REQUEST_SIZE, ACKS_ALL, maxRetries,
                m, time, REQUEST_TIMEOUT, 50, transactionManager, apiVersions);
>>>>>>> bc999989

        Future<RecordMetadata> responseFuture = accumulator.append(tp0, time.milliseconds(), "key".getBytes(), "value".getBytes(), null, null, MAX_BLOCK_TIMEOUT).future;
        sender.run(time.milliseconds());  // connect.
        sender.run(time.milliseconds());  // send.

        assertEquals(1, client.inFlightRequestCount());

        client.respond(produceResponse(tp0, 0, Errors.OUT_OF_ORDER_SEQUENCE_NUMBER, 0));

        sender.run(time.milliseconds());
        assertTrue(responseFuture.isDone());
        assertFalse("Expected transaction state to be reset upon receiving an OutOfOrderSequenceException", transactionManager.hasProducerId());
    }

    @Test
    public void testIdempotentSplitBatchAndSend() throws Exception {
        TopicPartition tp = new TopicPartition("testSplitBatchAndSend", 1);
        TransactionManager txnManager = new TransactionManager();
        ProducerIdAndEpoch producerIdAndEpoch = new ProducerIdAndEpoch(123456L, (short) 0);
        txnManager.setProducerIdAndEpoch(producerIdAndEpoch);
        testSplitBatchAndSend(txnManager, producerIdAndEpoch, tp);
    }

    @Test
    public void testTransactionalSplitBatchAndSend() throws Exception {
        ProducerIdAndEpoch producerIdAndEpoch = new ProducerIdAndEpoch(123456L, (short) 0);
        TopicPartition tp = new TopicPartition("testSplitBatchAndSend", 1);
        TransactionManager txnManager = new TransactionManager("testSplitBatchAndSend", 60000, 100);

        setupWithTransactionState(txnManager);
        doInitTransactions(txnManager, producerIdAndEpoch);

        txnManager.beginTransaction();
        txnManager.maybeAddPartitionToTransaction(tp);
        client.prepareResponse(new AddPartitionsToTxnResponse(0, Collections.singletonMap(tp, Errors.NONE)));
        sender.run(time.milliseconds());

        testSplitBatchAndSend(txnManager, producerIdAndEpoch, tp);
    }

    private void testSplitBatchAndSend(TransactionManager txnManager,
                                       ProducerIdAndEpoch producerIdAndEpoch,
                                       TopicPartition tp) throws Exception {
        int maxRetries = 1;
        String topic = tp.topic();
        // Set a good compression ratio.
        CompressionRatioEstimator.setEstimation(topic, CompressionType.GZIP, 0.2f);
        try (Metrics m = new Metrics()) {
            accumulator = new RecordAccumulator(loggerFactory, batchSize, 1024 * 1024, CompressionType.GZIP, 0L, 0L, m, time,
                    new ApiVersions(), txnManager);
<<<<<<< HEAD
            SenderMetricsRegistry metricsRegistry = new SenderMetricsRegistry();
            Sender sender = new Sender(client, metadata, this.accumulator, true, MAX_REQUEST_SIZE, ACKS_ALL, maxRetries,
                    m, metricsRegistry, time, REQUEST_TIMEOUT, 1000L, txnManager, new ApiVersions());
=======
            Sender sender = new Sender(loggerFactory, client, metadata, this.accumulator, true, MAX_REQUEST_SIZE, ACKS_ALL, maxRetries,
                    m, time, REQUEST_TIMEOUT, 1000L, txnManager, new ApiVersions());
>>>>>>> bc999989
            // Create a two broker cluster, with partition 0 on broker 0 and partition 1 on broker 1
            Cluster cluster1 = TestUtils.clusterWith(2, topic, 2);
            metadata.update(cluster1, Collections.<String>emptySet(), time.milliseconds());
            // Send the first message.
            Future<RecordMetadata> f1 =
                    accumulator.append(tp, 0L, "key1".getBytes(), new byte[batchSize / 2], null, null, MAX_BLOCK_TIMEOUT).future;
            Future<RecordMetadata> f2 =
                    accumulator.append(tp, 0L, "key2".getBytes(), new byte[batchSize / 2], null, null, MAX_BLOCK_TIMEOUT).future;
            sender.run(time.milliseconds()); // connect
            sender.run(time.milliseconds()); // send produce request
            assertEquals("The sequence number should be 0", 0, txnManager.sequenceNumber(tp).longValue());
            String id = client.requests().peek().destination();
            assertEquals(ApiKeys.PRODUCE, client.requests().peek().requestBuilder().apiKey());
            Node node = new Node(Integer.valueOf(id), "localhost", 0);
            assertEquals(1, client.inFlightRequestCount());
            assertTrue("Client ready status should be true", client.isReady(node, 0L));

            Map<TopicPartition, ProduceResponse.PartitionResponse> responseMap = new HashMap<>();
            responseMap.put(tp, new ProduceResponse.PartitionResponse(Errors.MESSAGE_TOO_LARGE));
            client.respond(new ProduceResponse(responseMap));
            sender.run(time.milliseconds()); // split and reenqueue
            // The compression ratio should have been improved once.
            assertEquals(CompressionType.GZIP.rate - CompressionRatioEstimator.COMPRESSION_RATIO_IMPROVING_STEP,
                    CompressionRatioEstimator.estimation(topic, CompressionType.GZIP), 0.01);
            sender.run(time.milliseconds()); // send produce request
            assertEquals("The sequence number should be 0", 0, txnManager.sequenceNumber(tp).longValue());
            assertFalse("The future shouldn't have been done.", f1.isDone());
            assertFalse("The future shouldn't have been done.", f2.isDone());
            id = client.requests().peek().destination();
            assertEquals(ApiKeys.PRODUCE, client.requests().peek().requestBuilder().apiKey());
            node = new Node(Integer.valueOf(id), "localhost", 0);
            assertEquals(1, client.inFlightRequestCount());
            assertTrue("Client ready status should be true", client.isReady(node, 0L));

            responseMap.put(tp, new ProduceResponse.PartitionResponse(Errors.NONE, 0L, 0L));
            client.respond(produceRequestMatcher(tp, producerIdAndEpoch, 0, txnManager.isTransactional()),
                    new ProduceResponse(responseMap));

            sender.run(time.milliseconds()); // receive
            assertTrue("The future should have been done.", f1.isDone());
            assertEquals("The sequence number should be 1", 1, txnManager.sequenceNumber(tp).longValue());
            assertFalse("The future shouldn't have been done.", f2.isDone());
            assertEquals("Offset of the first message should be 0", 0L, f1.get().offset());
            sender.run(time.milliseconds()); // send produce request
            id = client.requests().peek().destination();
            assertEquals(ApiKeys.PRODUCE, client.requests().peek().requestBuilder().apiKey());
            node = new Node(Integer.valueOf(id), "localhost", 0);
            assertEquals(1, client.inFlightRequestCount());
            assertTrue("Client ready status should be true", client.isReady(node, 0L));

            responseMap.put(tp, new ProduceResponse.PartitionResponse(Errors.NONE, 1L, 0L));
            client.respond(produceRequestMatcher(tp, producerIdAndEpoch, 1, txnManager.isTransactional()),
                    new ProduceResponse(responseMap));

            sender.run(time.milliseconds()); // receive
            assertTrue("The future should have been done.", f2.isDone());
            assertEquals("The sequence number should be 2", 2, txnManager.sequenceNumber(tp).longValue());
            assertEquals("Offset of the first message should be 1", 1L, f2.get().offset());
            assertTrue("There should be no batch in the accumulator", accumulator.batches().get(tp).isEmpty());

            assertTrue("There should be a split",
                    m.metrics().get(m.metricInstance(metricsRegistry.batchSplitRate)).value() > 0);
        }
    }

    private MockClient.RequestMatcher produceRequestMatcher(final TopicPartition tp,
                                                            final ProducerIdAndEpoch producerIdAndEpoch,
                                                            final int sequence,
                                                            final boolean isTransactional) {
        return new MockClient.RequestMatcher() {
            @Override
            public boolean matches(AbstractRequest body) {
                if (!(body instanceof ProduceRequest))
                    return false;

                ProduceRequest request = (ProduceRequest) body;
                Map<TopicPartition, MemoryRecords> recordsMap = request.partitionRecordsOrFail();
                MemoryRecords records = recordsMap.get(tp);
                if (records == null)
                    return false;

                List<MutableRecordBatch> batches = TestUtils.toList(records.batches());
                if (batches.isEmpty() || batches.size() > 1)
                    return false;

                MutableRecordBatch batch = batches.get(0);
                return batch.baseOffset() == 0L &&
                        batch.baseSequence() == sequence &&
                        batch.producerId() == producerIdAndEpoch.producerId &&
                        batch.producerEpoch() == producerIdAndEpoch.epoch &&
                        batch.isTransactional() == isTransactional;
            }
        };
    }

    private void completedWithError(Future<RecordMetadata> future, Errors error) throws Exception {
        assertTrue("Request should be completed", future.isDone());
        try {
            future.get();
            fail("Should have thrown an exception.");
        } catch (ExecutionException e) {
            assertEquals(error.exception().getClass(), e.getCause().getClass());
        }
    }

    private ProduceResponse produceResponse(TopicPartition tp, long offset, Errors error, int throttleTimeMs) {
        ProduceResponse.PartitionResponse resp = new ProduceResponse.PartitionResponse(error, offset, RecordBatch.NO_TIMESTAMP);
        Map<TopicPartition, ProduceResponse.PartitionResponse> partResp = Collections.singletonMap(tp, resp);
        return new ProduceResponse(partResp, throttleTimeMs);
    }

    private void setupWithTransactionState(TransactionManager transactionManager) {
        Map<String, String> metricTags = new LinkedHashMap<>();
        metricTags.put("client-id", CLIENT_ID);
        MetricConfig metricConfig = new MetricConfig().tags(metricTags);
        this.metrics = new Metrics(metricConfig, time);
        this.accumulator = new RecordAccumulator(loggerFactory, batchSize, 1024 * 1024, CompressionType.NONE, 0L, 0L, metrics, time,
                apiVersions, transactionManager);
<<<<<<< HEAD
        this.senderMetricsRegistry = new SenderMetricsRegistry(metricTags.keySet());
        this.sender = new Sender(this.client, this.metadata, this.accumulator, true, MAX_REQUEST_SIZE, ACKS_ALL,
                MAX_RETRIES, this.metrics, this.senderMetricsRegistry, this.time, REQUEST_TIMEOUT, 50, transactionManager, apiVersions);
=======
        this.sender = new Sender(loggerFactory, this.client, this.metadata, this.accumulator, true, MAX_REQUEST_SIZE, ACKS_ALL,
                MAX_RETRIES, this.metrics, this.time, REQUEST_TIMEOUT, 50, transactionManager, apiVersions);
>>>>>>> bc999989
        this.metadata.update(this.cluster, Collections.<String>emptySet(), time.milliseconds());
    }

    private void assertSendFailure(Class<? extends RuntimeException> expectedError) throws Exception {
        Future<RecordMetadata> future = accumulator.append(tp0, time.milliseconds(), "key".getBytes(), "value".getBytes(),
                null, null, MAX_BLOCK_TIMEOUT).future;
        sender.run(time.milliseconds());
        assertTrue(future.isDone());
        try {
            future.get();
            fail("Future should have raised " + expectedError.getSimpleName());
        } catch (ExecutionException e) {
            assertTrue(expectedError.isAssignableFrom(e.getCause().getClass()));
        }
    }

    private void prepareAndReceiveInitProducerId(long producerId, Errors error) {
        short producerEpoch = 0;
        if (error != Errors.NONE)
            producerEpoch = RecordBatch.NO_PRODUCER_EPOCH;

        client.prepareResponse(new MockClient.RequestMatcher() {
            @Override
            public boolean matches(AbstractRequest body) {
                return body instanceof InitProducerIdRequest && ((InitProducerIdRequest) body).transactionalId() == null;
            }
        }, new InitProducerIdResponse(0, error, producerId, producerEpoch));
        sender.run(time.milliseconds());
    }

    private void doInitTransactions(TransactionManager transactionManager, ProducerIdAndEpoch producerIdAndEpoch) {
        transactionManager.initializeTransactions();
        prepareFindCoordinatorResponse(Errors.NONE);
        sender.run(time.milliseconds());
        sender.run(time.milliseconds());

        prepareInitPidResponse(Errors.NONE, producerIdAndEpoch.producerId, producerIdAndEpoch.epoch);
        sender.run(time.milliseconds());
        assertTrue(transactionManager.hasProducerId());
    }

    private void prepareFindCoordinatorResponse(Errors error) {
        client.prepareResponse(new FindCoordinatorResponse(error, cluster.nodes().get(0)));
    }

    private void prepareInitPidResponse(Errors error, long pid, short epoch) {
        client.prepareResponse(new InitProducerIdResponse(0, error, pid, epoch));
    }

}<|MERGE_RESOLUTION|>--- conflicted
+++ resolved
@@ -103,11 +103,8 @@
     private Metrics metrics = null;
     private RecordAccumulator accumulator = null;
     private Sender sender = null;
-<<<<<<< HEAD
     private SenderMetricsRegistry senderMetricsRegistry = null;
-=======
     private final LogContext loggerFactory = new LogContext();
->>>>>>> bc999989
 
     @Before
     public void setup() {
@@ -280,13 +277,8 @@
         int maxRetries = 1;
         Metrics m = new Metrics();
         try {
-<<<<<<< HEAD
-            Sender sender = new Sender(client, metadata, this.accumulator, false, MAX_REQUEST_SIZE, ACKS_ALL,
+            Sender sender = new Sender(loggerFactory, client, metadata, this.accumulator, false, MAX_REQUEST_SIZE, ACKS_ALL,
                     maxRetries, m, new SenderMetricsRegistry(), time, REQUEST_TIMEOUT, 50, null, apiVersions);
-=======
-            Sender sender = new Sender(loggerFactory, client, metadata, this.accumulator, false, MAX_REQUEST_SIZE, ACKS_ALL,
-                    maxRetries, m, time, REQUEST_TIMEOUT, 50, null, apiVersions);
->>>>>>> bc999989
             // do a successful retry
             Future<RecordMetadata> future = accumulator.append(tp0, 0L, "key".getBytes(), "value".getBytes(), null, null, MAX_BLOCK_TIMEOUT).future;
             sender.run(time.milliseconds()); // connect
@@ -332,13 +324,8 @@
         int maxRetries = 1;
         Metrics m = new Metrics();
         try {
-<<<<<<< HEAD
-            Sender sender = new Sender(client, metadata, this.accumulator, true, MAX_REQUEST_SIZE, ACKS_ALL, maxRetries,
+            Sender sender = new Sender(loggerFactory, client, metadata, this.accumulator, true, MAX_REQUEST_SIZE, ACKS_ALL, maxRetries,
                     m, new SenderMetricsRegistry(), time, REQUEST_TIMEOUT, 50, null, apiVersions);
-=======
-            Sender sender = new Sender(loggerFactory, client, metadata, this.accumulator, true, MAX_REQUEST_SIZE, ACKS_ALL, maxRetries,
-                    m, time, REQUEST_TIMEOUT, 50, null, apiVersions);
->>>>>>> bc999989
             // Create a two broker cluster, with partition 0 on broker 0 and partition 1 on broker 1
             Cluster cluster1 = TestUtils.clusterWith(2, "test", 2);
             metadata.update(cluster1, Collections.<String>emptySet(), time.milliseconds());
@@ -589,13 +576,8 @@
 
         int maxRetries = 10;
         Metrics m = new Metrics();
-<<<<<<< HEAD
-        Sender sender = new Sender(client, metadata, this.accumulator, true, MAX_REQUEST_SIZE, ACKS_ALL, maxRetries,
+        Sender sender = new Sender(loggerFactory, client, metadata, this.accumulator, true, MAX_REQUEST_SIZE, ACKS_ALL, maxRetries,
                 m, new SenderMetricsRegistry(), time, REQUEST_TIMEOUT, 50, transactionManager, apiVersions);
-=======
-        Sender sender = new Sender(loggerFactory, client, metadata, this.accumulator, true, MAX_REQUEST_SIZE, ACKS_ALL, maxRetries,
-                m, time, REQUEST_TIMEOUT, 50, transactionManager, apiVersions);
->>>>>>> bc999989
 
         Future<RecordMetadata> responseFuture = accumulator.append(tp0, time.milliseconds(), "key".getBytes(), "value".getBytes(), null, null, MAX_BLOCK_TIMEOUT).future;
         client.prepareResponse(new MockClient.RequestMatcher() {
@@ -635,14 +617,9 @@
 
         int maxRetries = 10;
         Metrics m = new Metrics();
-<<<<<<< HEAD
         SenderMetricsRegistry metricsRegistry = new SenderMetricsRegistry();
-        Sender sender = new Sender(client, metadata, this.accumulator, true, MAX_REQUEST_SIZE, ACKS_ALL, maxRetries,
+        Sender sender = new Sender(loggerFactory, client, metadata, this.accumulator, true, MAX_REQUEST_SIZE, ACKS_ALL, maxRetries,
                 m, metricsRegistry, time, REQUEST_TIMEOUT, 50, transactionManager, apiVersions);
-=======
-        Sender sender = new Sender(loggerFactory, client, metadata, this.accumulator, true, MAX_REQUEST_SIZE, ACKS_ALL, maxRetries,
-                m, time, REQUEST_TIMEOUT, 50, transactionManager, apiVersions);
->>>>>>> bc999989
 
         Future<RecordMetadata> responseFuture = accumulator.append(tp0, time.milliseconds(), "key".getBytes(), "value".getBytes(), null, null, MAX_BLOCK_TIMEOUT).future;
         sender.run(time.milliseconds());  // connect.
@@ -678,13 +655,8 @@
 
         int maxRetries = 10;
         Metrics m = new Metrics();
-<<<<<<< HEAD
-        Sender sender = new Sender(client, metadata, this.accumulator, true, MAX_REQUEST_SIZE, ACKS_ALL, maxRetries,
+        Sender sender = new Sender(loggerFactory, client, metadata, this.accumulator, true, MAX_REQUEST_SIZE, ACKS_ALL, maxRetries,
                 m, new SenderMetricsRegistry(), time, REQUEST_TIMEOUT, 50, transactionManager, apiVersions);
-=======
-        Sender sender = new Sender(loggerFactory, client, metadata, this.accumulator, true, MAX_REQUEST_SIZE, ACKS_ALL, maxRetries,
-                m, time, REQUEST_TIMEOUT, 50, transactionManager, apiVersions);
->>>>>>> bc999989
 
         Future<RecordMetadata> responseFuture = accumulator.append(tp0, time.milliseconds(), "key".getBytes(), "value".getBytes(), null, null, MAX_BLOCK_TIMEOUT).future;
         sender.run(time.milliseconds());  // connect.
@@ -735,14 +707,9 @@
         try (Metrics m = new Metrics()) {
             accumulator = new RecordAccumulator(loggerFactory, batchSize, 1024 * 1024, CompressionType.GZIP, 0L, 0L, m, time,
                     new ApiVersions(), txnManager);
-<<<<<<< HEAD
             SenderMetricsRegistry metricsRegistry = new SenderMetricsRegistry();
-            Sender sender = new Sender(client, metadata, this.accumulator, true, MAX_REQUEST_SIZE, ACKS_ALL, maxRetries,
+            Sender sender = new Sender(loggerFactory, client, metadata, this.accumulator, true, MAX_REQUEST_SIZE, ACKS_ALL, maxRetries,
                     m, metricsRegistry, time, REQUEST_TIMEOUT, 1000L, txnManager, new ApiVersions());
-=======
-            Sender sender = new Sender(loggerFactory, client, metadata, this.accumulator, true, MAX_REQUEST_SIZE, ACKS_ALL, maxRetries,
-                    m, time, REQUEST_TIMEOUT, 1000L, txnManager, new ApiVersions());
->>>>>>> bc999989
             // Create a two broker cluster, with partition 0 on broker 0 and partition 1 on broker 1
             Cluster cluster1 = TestUtils.clusterWith(2, topic, 2);
             metadata.update(cluster1, Collections.<String>emptySet(), time.milliseconds());
@@ -861,14 +828,9 @@
         this.metrics = new Metrics(metricConfig, time);
         this.accumulator = new RecordAccumulator(loggerFactory, batchSize, 1024 * 1024, CompressionType.NONE, 0L, 0L, metrics, time,
                 apiVersions, transactionManager);
-<<<<<<< HEAD
         this.senderMetricsRegistry = new SenderMetricsRegistry(metricTags.keySet());
-        this.sender = new Sender(this.client, this.metadata, this.accumulator, true, MAX_REQUEST_SIZE, ACKS_ALL,
+        this.sender = new Sender(loggerFactory, this.client, this.metadata, this.accumulator, true, MAX_REQUEST_SIZE, ACKS_ALL,
                 MAX_RETRIES, this.metrics, this.senderMetricsRegistry, this.time, REQUEST_TIMEOUT, 50, transactionManager, apiVersions);
-=======
-        this.sender = new Sender(loggerFactory, this.client, this.metadata, this.accumulator, true, MAX_REQUEST_SIZE, ACKS_ALL,
-                MAX_RETRIES, this.metrics, this.time, REQUEST_TIMEOUT, 50, transactionManager, apiVersions);
->>>>>>> bc999989
         this.metadata.update(this.cluster, Collections.<String>emptySet(), time.milliseconds());
     }
 
